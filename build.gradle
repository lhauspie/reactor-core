/*
 * Copyright (c) 2011-2017 Pivotal Software Inc, All Rights Reserved.
 *
 * Licensed under the Apache License, Version 2.0 (the "License");
 * you may not use this file except in compliance with the License.
 * You may obtain a copy of the License at
 *
 *       https://www.apache.org/licenses/LICENSE-2.0
 *
 * Unless required by applicable law or agreed to in writing, software
 * distributed under the License is distributed on an "AS IS" BASIS,
 * WITHOUT WARRANTIES OR CONDITIONS OF ANY KIND, either express or implied.
 * See the License for the specific language governing permissions and
 * limitations under the License.
 */
import org.gradle.api.internal.plugins.osgi.OsgiHelper

buildscript {
  ext.kotlinVersion = '1.2.51'
  repositories {
	maven { url "https://repo.spring.io/plugins-release" }
  }
  dependencies {
	classpath 'org.springframework.build.gradle:propdeps-plugin:0.0.7'
	classpath 'io.spring.gradle:spring-io-plugin:0.0.4.RELEASE'
	classpath 'com.github.jengelman.gradle.plugins:shadow:1.2.0'
	classpath "org.jetbrains.kotlin:kotlin-gradle-plugin:${kotlinVersion}"
  }
}

plugins {
  id 'org.asciidoctor.convert' version '1.5.9.2'
  id "me.champeau.gradle.jmh" version "0.4.7" apply false
  id "org.jetbrains.dokka" version "0.9.16"
  id "me.champeau.gradle.japicmp" version "0.2.6"
  id "de.undercouch.download" version "3.4.3"
}

apply from: "gradle/doc.gradle"
apply from: "gradle/setup.gradle"


ext {
  //also set up the special version at root, for refguide
  if (project.hasProperty('versionBranch') && version.toString().endsWith(".BUILD-SNAPSHOT")) {
	versionBranch = versionBranch.replaceAll("\"", "").trim()
	if (!versionBranch.isEmpty()) {
	  realVersion = version.toString().replace("BUILD-SNAPSHOT", versionBranch + ".BUILD-SNAPSHOT")
	  project.version = realVersion
	}
  }

  // Metrics
  micrometerVersion = 'latest.release' //TODO specify a version of micrometer?

  // Logging
  slf4jVersion = '1.7.12'
  logbackVersion = '1.1.2'

  // Testing
  assertJVersion = '3.11.1'
  mockitoVersion = '2.23.0'
  jUnitParamsVersion = '1.1.1'

  jdk = JavaVersion.current().majorVersion
  jdkJavadoc = "https://docs.oracle.com/javase/$jdk/docs/api/"
  if (JavaVersion.current().isJava11Compatible()) {
	jdkJavadoc = "https://docs.oracle.com/en/java/javase/$jdk/docs/api/"
  }

<<<<<<< HEAD
  javadocLinks = [jdkJavadoc,
				  "http://www.reactive-streams.org/reactive-streams-1.0.2-javadoc/"] as String[]
=======
  javadocLinks = ["https://docs.oracle.com/javase/8/docs/api/",
				  "https://docs.oracle.com/javaee/6/api/",
				  "https://www.reactive-streams.org/reactive-streams-1.0.2-javadoc/"] as
		  String[]
>>>>>>> 50db4dac


  bundleImportPackages = ['org.slf4j;resolution:=optional;version="[1.5.4,2)"',
						  'kotlin.*;resolution:=optional',
						  'io.micrometer.*;resolution:=optional',
						  '!javax.annotation',
						  '!javax.annotation.meta',
						  '*']
}

configure(subprojects) { p ->
  apply plugin: 'java'
  apply plugin: 'kotlin'
  apply plugin: 'jacoco'
  apply plugin: 'propdeps'
  apply plugin: 'osgi'

  description = 'Non-Blocking Reactive Foundation for the JVM'
  group = 'io.projectreactor'

  ext {
	//set up special version per sub-project
	//(the root level configuration doesn't seem to propagate)
	if (project.hasProperty('versionBranch') && version.toString().endsWith(".BUILD-SNAPSHOT")) {
	  versionBranch = versionBranch.replaceAll("\"", "").trim()
	  if (!versionBranch.isEmpty()) {
		realVersion = p.version.toString().replace("BUILD-SNAPSHOT", versionBranch + ".BUILD-SNAPSHOT")
		p.version = realVersion
		println "Building special ${project} snapshot ${p.version}"
		println "OSGI version would be: ${new OsgiHelper().getVersion(p.version.toString())}"
	  }
	}
  }

  repositories {
	mavenLocal()
	if (version.endsWith('BUILD-SNAPSHOT') || project.hasProperty('platformVersion')) {
	  maven { url 'https://repo.spring.io/libs-snapshot' }
	}

	mavenCentral()
	jcenter()
	maven { url 'https://repo.spring.io/libs-milestone' }
	maven { url "https://oss.sonatype.org/content/repositories/releases/" }

  }

  jacoco {
	toolVersion = '0.8.2'
  }

  jacocoTestReport {
	reports {
	  xml.enabled = true
	  html.enabled = true
	}
  }

  [compileJava, compileTestJava]*.options*.encoding = 'UTF-8'
  [compileJava, compileTestJava]*.options*.compilerArgs =
		  ["-Xlint:-varargs", // intentionally disabled
		   "-Xlint:cast",
		   "-Xlint:classfile",
		   "-Xlint:dep-ann",
		   "-Xlint:divzero",
		   "-Xlint:empty",
		   "-Xlint:finally",
		   "-Xlint:overrides",
		   "-Xlint:path",
		   "-Xlint:processing",
		   "-Xlint:static",
		   "-Xlint:try",
		   "-Xlint:deprecation",
		   "-Xlint:unchecked",
		   "-Xlint:-serial",      // intentionally disabled
		   "-Xlint:-options",     // intentionally disabled
		   "-Xlint:-fallthrough", // intentionally disabled
		   "-Xlint:-rawtypes"     // TODO enable and fix warnings
		  ]

  compileJava {
	sourceCompatibility = 1.8
	targetCompatibility = 1.8
  }

  compileTestJava {
	sourceCompatibility = 1.8
	targetCompatibility = 1.8
  }

  compileKotlin {
	kotlinOptions.jvmTarget = "1.8"
	kotlinOptions.freeCompilerArgs = ["-Xjsr305=strict"]
  }

  compileTestKotlin {
	kotlinOptions.jvmTarget = "1.8"
	kotlinOptions.freeCompilerArgs = ["-Xjsr305=strict"]
  }

  if (JavaVersion.current().isJava8Compatible()) {
	compileTestJava.options.compilerArgs += "-parameters"
	p.tasks.withType(Javadoc) {
	  options.addStringOption('Xdoclint:none', '-quiet')
	}
  }

  //includes for base test task (see below for additional common configurations)
  test {
	include '**/*Tests.*'
	include '**/*Test.*'
	include '**/*Spec.*'
  }

  //all test tasks will show FAILED for each test method,
  // common exclusions, no scanning
  p.tasks.withType(Test).all {
	testLogging {
	  events "FAILED"
	  showExceptions true
	  exceptionFormat "FULL"
	  stackTraceFilters "ENTRY_POINT"
	  maxGranularity 3
	}

	if (JavaVersion.current().isJava9Compatible()) {
	  println "Java 9+: lowering MaxGCPauseMillis to 20ms in ${project.name} ${name}"
	  jvmArgs = ["-XX:MaxGCPauseMillis=20"]
	}

	systemProperty("java.awt.headless", "true")
	systemProperty("reactor.trace.cancel", "true")
	systemProperty("reactor.trace.nocapacity", "true")
	systemProperty("testGroups", p.properties.get("testGroups"))
	scanForTestClasses = false
	exclude '**/*Abstract*.*'
	exclude '**/*OperatorTest*.*'

	//allow re-run of failed tests only without special test tasks failing
	// because the filter is too restrictive
	filter.setFailOnNoMatchingTests(false)

	//display intermediate results for special test tasks
	afterSuite { desc, result ->
	  if (!desc.parent) { // will match the outermost suite
		println('\n' + "${desc} Results: ${result.resultType} (${result.testCount} tests, ${result.successfulTestCount} successes, ${result.failedTestCount} failures, ${result.skippedTestCount} skipped)")
	  }
	}
  }

  // now that kotlin-gradle-plugin 1.1.60 is out with fix for https://youtrack.jetbrains.com/issue/KT-17564
  // be wary and fail if the issue of source file duplication in jar comes up again
  sourcesJar {
	duplicatesStrategy = DuplicatesStrategy.FAIL
  }

}

if (project.hasProperty('platformVersion')) {
  apply plugin: 'spring-io'

  dependencyManagement {
	springIoTestRuntime {
	  imports {
		mavenBom "io.spring.platform:platform-bom:$platformVersion"
	  }
	}
  }
}

<<<<<<< HEAD
=======

project('reactor-core') {
  apply plugin: 'idea' //needed to avoid IDEA seeing the jmh folder as source
  apply plugin: 'me.champeau.gradle.jmh'

  configurations {
	compileOnly.extendsFrom jsr166backport
	testCompile.extendsFrom jsr166backport
	baseline
  }

  dependencies {
	// Reactive Streams
	compile "org.reactivestreams:reactive-streams:1.0.2"
	testCompile "org.reactivestreams:reactive-streams-tck:1.0.2"

	// JSR-305 annotations
	optional "com.google.code.findbugs:jsr305:3.0.2"

	//Optional Logging Operator
	optional "org.slf4j:slf4j-api:$slf4jVersion"

	optional("org.jetbrains.kotlin:kotlin-stdlib:${kotlinVersion}")

	//Optional JDK 9 Converter
	jsr166backport "io.projectreactor:jsr166:1.0.0.RELEASE"

	testCompile 'junit:junit:4.12'

	testRuntime "ch.qos.logback:logback-classic:$logbackVersion"
	// Testing
	testCompile(project(":reactor-test")) {
	  exclude module: 'reactor-core'
	}

	testCompile "org.hamcrest:hamcrest-library:1.3",
			"org.testng:testng:6.8.5",
			"org.assertj:assertj-core:$assertJVersion",
			"org.mockito:mockito-core:$mockitoVersion",
			"org.openjdk.jol:jol-core:0.9"

	baseline("io.projectreactor:reactor-core:$compatibleVersion") {
	  transitive = false
	  force = true
	}
  }

  task japicmp(type: JapicmpTask) {
	oldClasspath = configurations.baseline
	newClasspath = files(jar.archivePath)
	onlyBinaryIncompatibleModified = true
	failOnModification = true
	txtOutputFile = file("${project.buildDir}/reports/japi.txt")
	ignoreMissingClasses = true
	includeSynthetic = true

	//TODO after a release, bump the gradle.properties baseline
	//TODO after a release, remove the reactor-core exclusions below if any
//	classExcludes = []
  }

  javadoc {
	dependsOn jar
	group = "documentation"
	description = "Generates aggregated Javadoc API documentation."
	title = "Reactor Core $version"

	options.addStringOption('charSet', 'UTF-8')

	options.memberLevel = org.gradle.external.javadoc.JavadocMemberLevel.PROTECTED
	options.author = true
	options.header = "$project.name"
	options.overview = "$rootDir/src/api/overview.html"
	options.stylesheetFile = file("$rootDir/src/api/stylesheet.css")
	options.links(rootProject.ext.javadocLinks )
	options.tags = [ "apiNote:a:API Note:", "implSpec:a:Implementation Requirements:",
					 "implNote:a:Implementation Note:" ]

	// In Java 9, javadoc generator will complain if it finds invalid class files in the classpath
	// And Kotlin produces such classes, plus kotlin plugin puts them in the main sourceSet
	classpath = sourceSets.main.output.filter { !it.absolutePath.contains("kotlin") }
	classpath += sourceSets.main.compileClasspath

	maxMemory = "1024m"
	destinationDir = new File(project.buildDir, "docs/javadoc")
  }

  // Need https://github.com/Kotlin/dokka/issues/184 to be fixed to avoid "Can't find node by signature" log spam
  task dokka(type: org.jetbrains.dokka.gradle.DokkaTask) {
	dependsOn jar
	group = "documentation"
	description = "Generates Kotlin API documentation."
	moduleName = "reactor-core"
	jdkVersion = 8

	outputFormat = "html"
	outputDirectory = new File(project.buildDir, "docs/kdoc")

	//this is needed so that links to java classes are resolved
	doFirst {
	  classpath += project.jar.outputs.files.getFiles()
	  classpath += project.sourceSets.main.compileClasspath
	}
	//this is needed so that the kdoc only generates for kotlin classes
	//(default kotlinTasks sourceSet also includes java)
	kotlinTasks {

	}
	processConfigurations = []
	sourceDirs = files("src/main/kotlin")

	externalDocumentationLink {
	  url = new URL("https://projectreactor.io/docs/core/release/api/")
	}
	externalDocumentationLink {
	  url = new URL("https://www.reactive-streams.org/reactive-streams-1.0.2-javadoc/")
	}
  }

  task kdocZip(type: Zip, dependsOn: dokka) {
	//ends up similar to javadoc jar: reactor-core-xxxx.RELEASE-kdoc.zip
	classifier = 'kdoc'
	from("${project.buildDir}/docs/kdoc")
  }

  task testStaticInit(type: Test, group: 'verification') {
	systemProperty 'reactor.trace.operatorStacktrace', 'true'
	include '**/*TestStaticInit.*'
	doFirst {
	  println "Additional tests from `testStaticInit` ($includes)"
	}
  }

  task loops(type: Test, group: 'verification') {
	mustRunAfter testStaticInit
	include '**/*Loop.*'
	doFirst {
	  println "Additional tests from `loops` ($includes)"
	}
  }

  task testNG(type: Test, group: 'verification') {
	mustRunAfter testStaticInit
	useTestNG()
	include '**/*Verification.*'
	doFirst {
	  println "Additional tests from `testNG` ($includes)"
	}
  }

  //inherit basic test task + common configuration in root
  //always depend on testStaticInit, skip testNG on Travis, skip loops when not releasing
  //note that this way the tasks can be run individually
  test {
	dependsOn testStaticInit
	if (System.env.TRAVIS != "true") {
	  dependsOn testNG
	}
	if (!version.endsWith('BUILD-SNAPSHOT')) {
	  dependsOn loops
	}
  }

  sourceSets.test.resources.srcDirs = ["src/test/resources", "src/test/java"]

  if (!JavaVersion.current().isJava9Compatible()) {
	test {
	  jvmArgs = ["-Xbootclasspath/p:" + configurations.jsr166backport.asPath]
	}
  }

  jar {
	manifest {
	  attributes 'Implementation-Title': 'reactor-core',
			  'Implementation-Version': version
	  instruction 'Import-Package', bundleImportPackages.join(',')
	}
  }

  artifacts {
	archives sourcesJar
	archives javadocJar
	archives docsZip
	archives kdocZip
  }

  jacocoTestReport.dependsOn test
  check.dependsOn jacocoTestReport
  jar.finalizedBy(japicmp)
}




project('reactor-test') {
  description = 'Reactor Test support'

  configurations {
	baseline
  }

  dependencies {
	compile project(":reactor-core")

	testCompile 'junit:junit:4.12'

	testRuntime "ch.qos.logback:logback-classic:$logbackVersion"

	testCompile "org.hamcrest:hamcrest-library:1.3",
			"org.assertj:assertj-core:$assertJVersion",
			"org.mockito:mockito-core:$mockitoVersion"

	baseline("io.projectreactor:reactor-test:$compatibleVersion") {
	  transitive = false
	  force = true
	}
  }

  task japicmp(type: JapicmpTask) {
	oldClasspath = configurations.baseline
	newClasspath = files(jar.archivePath)
	onlyBinaryIncompatibleModified = true
	failOnModification = true
	txtOutputFile = file("${project.buildDir}/reports/japi.txt")
	ignoreMissingClasses = true
	includeSynthetic = true

	//TODO after a release, remove the reactor-test exclusions below if any
  }

  javadoc {
	dependsOn jar
	group = "documentation"
	description = "Generates aggregated Javadoc API documentation."
	title = "Reactor Test $version"

	options.addStringOption('charSet', 'UTF-8')

	options.memberLevel = JavadocMemberLevel.PROTECTED
	options.author = true
	options.header = "$project.name"
	options.stylesheetFile = file("$rootDir/src/api/stylesheet.css")
	options.links(rootProject.ext.javadocLinks
			.plus("https://projectreactor.io/docs/core/release/api/") as String[])
	options.tags = [ "apiNote:a:API Note:", "implSpec:a:Implementation Requirements:",
					 "implNote:a:Implementation Note:" ]

	// In Java 9, javadoc generator will complain if it finds invalid class files in the classpath
	// And Kotlin produces such classes, plus kotlin plugin puts them in the main sourceSet
	classpath = sourceSets.main.output.filter { !it.absolutePath.contains("kotlin") }
	classpath += sourceSets.main.compileClasspath

	maxMemory = "1024m"
	destinationDir = new File(project.buildDir, "docs/javadoc")
  }

  // Need https://github.com/Kotlin/dokka/issues/184 to be fixed to avoid "Can't find node by signature" log spam
  task dokka(type: org.jetbrains.dokka.gradle.DokkaTask) {
	dependsOn jar
	group = "documentation"
	description = "Generates Kotlin API documentation."
	moduleName = "reactor-test"
	jdkVersion = 8

	outputFormat = "html"
	outputDirectory = new File(project.buildDir, "docs/kdoc")

	//this is needed so that links to java classes are resolved
	doFirst {
	  classpath += project.jar.outputs.files.getFiles()
	  classpath += project.sourceSets.main.compileClasspath
	}
	//this is needed so that the kdoc only generates for kotlin classes
	//(default kotlinTasks sourceSet also includes java)
	kotlinTasks {

	}
	processConfigurations = []
	sourceDirs = files("src/main/kotlin")

	externalDocumentationLink {
	  url = new URL("https://projectreactor.io/docs/core/release/api/")
	}
	externalDocumentationLink {
	  url = new URL("https://projectreactor.io/docs/test/release/api/")
	}
	externalDocumentationLink {
	  url = new URL("https://www.reactive-streams.org/reactive-streams-1.0.2-javadoc/")
	}
  }

  task kdocZip(type: Zip, dependsOn: dokka) {
	//ends up similar to javadoc jar: reactor-test-xxx.RELEASE-kdoc.zip
	classifier = 'kdoc'
	from("${project.buildDir}/docs/kdoc")
  }

  artifacts {
	archives kdocZip
  }

  jar.finalizedBy(japicmp)
}

>>>>>>> 50db4dac
assemble.dependsOn docsZip<|MERGE_RESOLUTION|>--- conflicted
+++ resolved
@@ -68,15 +68,8 @@
 	jdkJavadoc = "https://docs.oracle.com/en/java/javase/$jdk/docs/api/"
   }
 
-<<<<<<< HEAD
   javadocLinks = [jdkJavadoc,
 				  "http://www.reactive-streams.org/reactive-streams-1.0.2-javadoc/"] as String[]
-=======
-  javadocLinks = ["https://docs.oracle.com/javase/8/docs/api/",
-				  "https://docs.oracle.com/javaee/6/api/",
-				  "https://www.reactive-streams.org/reactive-streams-1.0.2-javadoc/"] as
-		  String[]
->>>>>>> 50db4dac
 
 
   bundleImportPackages = ['org.slf4j;resolution:=optional;version="[1.5.4,2)"',
@@ -247,311 +240,4 @@
   }
 }
 
-<<<<<<< HEAD
-=======
-
-project('reactor-core') {
-  apply plugin: 'idea' //needed to avoid IDEA seeing the jmh folder as source
-  apply plugin: 'me.champeau.gradle.jmh'
-
-  configurations {
-	compileOnly.extendsFrom jsr166backport
-	testCompile.extendsFrom jsr166backport
-	baseline
-  }
-
-  dependencies {
-	// Reactive Streams
-	compile "org.reactivestreams:reactive-streams:1.0.2"
-	testCompile "org.reactivestreams:reactive-streams-tck:1.0.2"
-
-	// JSR-305 annotations
-	optional "com.google.code.findbugs:jsr305:3.0.2"
-
-	//Optional Logging Operator
-	optional "org.slf4j:slf4j-api:$slf4jVersion"
-
-	optional("org.jetbrains.kotlin:kotlin-stdlib:${kotlinVersion}")
-
-	//Optional JDK 9 Converter
-	jsr166backport "io.projectreactor:jsr166:1.0.0.RELEASE"
-
-	testCompile 'junit:junit:4.12'
-
-	testRuntime "ch.qos.logback:logback-classic:$logbackVersion"
-	// Testing
-	testCompile(project(":reactor-test")) {
-	  exclude module: 'reactor-core'
-	}
-
-	testCompile "org.hamcrest:hamcrest-library:1.3",
-			"org.testng:testng:6.8.5",
-			"org.assertj:assertj-core:$assertJVersion",
-			"org.mockito:mockito-core:$mockitoVersion",
-			"org.openjdk.jol:jol-core:0.9"
-
-	baseline("io.projectreactor:reactor-core:$compatibleVersion") {
-	  transitive = false
-	  force = true
-	}
-  }
-
-  task japicmp(type: JapicmpTask) {
-	oldClasspath = configurations.baseline
-	newClasspath = files(jar.archivePath)
-	onlyBinaryIncompatibleModified = true
-	failOnModification = true
-	txtOutputFile = file("${project.buildDir}/reports/japi.txt")
-	ignoreMissingClasses = true
-	includeSynthetic = true
-
-	//TODO after a release, bump the gradle.properties baseline
-	//TODO after a release, remove the reactor-core exclusions below if any
-//	classExcludes = []
-  }
-
-  javadoc {
-	dependsOn jar
-	group = "documentation"
-	description = "Generates aggregated Javadoc API documentation."
-	title = "Reactor Core $version"
-
-	options.addStringOption('charSet', 'UTF-8')
-
-	options.memberLevel = org.gradle.external.javadoc.JavadocMemberLevel.PROTECTED
-	options.author = true
-	options.header = "$project.name"
-	options.overview = "$rootDir/src/api/overview.html"
-	options.stylesheetFile = file("$rootDir/src/api/stylesheet.css")
-	options.links(rootProject.ext.javadocLinks )
-	options.tags = [ "apiNote:a:API Note:", "implSpec:a:Implementation Requirements:",
-					 "implNote:a:Implementation Note:" ]
-
-	// In Java 9, javadoc generator will complain if it finds invalid class files in the classpath
-	// And Kotlin produces such classes, plus kotlin plugin puts them in the main sourceSet
-	classpath = sourceSets.main.output.filter { !it.absolutePath.contains("kotlin") }
-	classpath += sourceSets.main.compileClasspath
-
-	maxMemory = "1024m"
-	destinationDir = new File(project.buildDir, "docs/javadoc")
-  }
-
-  // Need https://github.com/Kotlin/dokka/issues/184 to be fixed to avoid "Can't find node by signature" log spam
-  task dokka(type: org.jetbrains.dokka.gradle.DokkaTask) {
-	dependsOn jar
-	group = "documentation"
-	description = "Generates Kotlin API documentation."
-	moduleName = "reactor-core"
-	jdkVersion = 8
-
-	outputFormat = "html"
-	outputDirectory = new File(project.buildDir, "docs/kdoc")
-
-	//this is needed so that links to java classes are resolved
-	doFirst {
-	  classpath += project.jar.outputs.files.getFiles()
-	  classpath += project.sourceSets.main.compileClasspath
-	}
-	//this is needed so that the kdoc only generates for kotlin classes
-	//(default kotlinTasks sourceSet also includes java)
-	kotlinTasks {
-
-	}
-	processConfigurations = []
-	sourceDirs = files("src/main/kotlin")
-
-	externalDocumentationLink {
-	  url = new URL("https://projectreactor.io/docs/core/release/api/")
-	}
-	externalDocumentationLink {
-	  url = new URL("https://www.reactive-streams.org/reactive-streams-1.0.2-javadoc/")
-	}
-  }
-
-  task kdocZip(type: Zip, dependsOn: dokka) {
-	//ends up similar to javadoc jar: reactor-core-xxxx.RELEASE-kdoc.zip
-	classifier = 'kdoc'
-	from("${project.buildDir}/docs/kdoc")
-  }
-
-  task testStaticInit(type: Test, group: 'verification') {
-	systemProperty 'reactor.trace.operatorStacktrace', 'true'
-	include '**/*TestStaticInit.*'
-	doFirst {
-	  println "Additional tests from `testStaticInit` ($includes)"
-	}
-  }
-
-  task loops(type: Test, group: 'verification') {
-	mustRunAfter testStaticInit
-	include '**/*Loop.*'
-	doFirst {
-	  println "Additional tests from `loops` ($includes)"
-	}
-  }
-
-  task testNG(type: Test, group: 'verification') {
-	mustRunAfter testStaticInit
-	useTestNG()
-	include '**/*Verification.*'
-	doFirst {
-	  println "Additional tests from `testNG` ($includes)"
-	}
-  }
-
-  //inherit basic test task + common configuration in root
-  //always depend on testStaticInit, skip testNG on Travis, skip loops when not releasing
-  //note that this way the tasks can be run individually
-  test {
-	dependsOn testStaticInit
-	if (System.env.TRAVIS != "true") {
-	  dependsOn testNG
-	}
-	if (!version.endsWith('BUILD-SNAPSHOT')) {
-	  dependsOn loops
-	}
-  }
-
-  sourceSets.test.resources.srcDirs = ["src/test/resources", "src/test/java"]
-
-  if (!JavaVersion.current().isJava9Compatible()) {
-	test {
-	  jvmArgs = ["-Xbootclasspath/p:" + configurations.jsr166backport.asPath]
-	}
-  }
-
-  jar {
-	manifest {
-	  attributes 'Implementation-Title': 'reactor-core',
-			  'Implementation-Version': version
-	  instruction 'Import-Package', bundleImportPackages.join(',')
-	}
-  }
-
-  artifacts {
-	archives sourcesJar
-	archives javadocJar
-	archives docsZip
-	archives kdocZip
-  }
-
-  jacocoTestReport.dependsOn test
-  check.dependsOn jacocoTestReport
-  jar.finalizedBy(japicmp)
-}
-
-
-
-
-project('reactor-test') {
-  description = 'Reactor Test support'
-
-  configurations {
-	baseline
-  }
-
-  dependencies {
-	compile project(":reactor-core")
-
-	testCompile 'junit:junit:4.12'
-
-	testRuntime "ch.qos.logback:logback-classic:$logbackVersion"
-
-	testCompile "org.hamcrest:hamcrest-library:1.3",
-			"org.assertj:assertj-core:$assertJVersion",
-			"org.mockito:mockito-core:$mockitoVersion"
-
-	baseline("io.projectreactor:reactor-test:$compatibleVersion") {
-	  transitive = false
-	  force = true
-	}
-  }
-
-  task japicmp(type: JapicmpTask) {
-	oldClasspath = configurations.baseline
-	newClasspath = files(jar.archivePath)
-	onlyBinaryIncompatibleModified = true
-	failOnModification = true
-	txtOutputFile = file("${project.buildDir}/reports/japi.txt")
-	ignoreMissingClasses = true
-	includeSynthetic = true
-
-	//TODO after a release, remove the reactor-test exclusions below if any
-  }
-
-  javadoc {
-	dependsOn jar
-	group = "documentation"
-	description = "Generates aggregated Javadoc API documentation."
-	title = "Reactor Test $version"
-
-	options.addStringOption('charSet', 'UTF-8')
-
-	options.memberLevel = JavadocMemberLevel.PROTECTED
-	options.author = true
-	options.header = "$project.name"
-	options.stylesheetFile = file("$rootDir/src/api/stylesheet.css")
-	options.links(rootProject.ext.javadocLinks
-			.plus("https://projectreactor.io/docs/core/release/api/") as String[])
-	options.tags = [ "apiNote:a:API Note:", "implSpec:a:Implementation Requirements:",
-					 "implNote:a:Implementation Note:" ]
-
-	// In Java 9, javadoc generator will complain if it finds invalid class files in the classpath
-	// And Kotlin produces such classes, plus kotlin plugin puts them in the main sourceSet
-	classpath = sourceSets.main.output.filter { !it.absolutePath.contains("kotlin") }
-	classpath += sourceSets.main.compileClasspath
-
-	maxMemory = "1024m"
-	destinationDir = new File(project.buildDir, "docs/javadoc")
-  }
-
-  // Need https://github.com/Kotlin/dokka/issues/184 to be fixed to avoid "Can't find node by signature" log spam
-  task dokka(type: org.jetbrains.dokka.gradle.DokkaTask) {
-	dependsOn jar
-	group = "documentation"
-	description = "Generates Kotlin API documentation."
-	moduleName = "reactor-test"
-	jdkVersion = 8
-
-	outputFormat = "html"
-	outputDirectory = new File(project.buildDir, "docs/kdoc")
-
-	//this is needed so that links to java classes are resolved
-	doFirst {
-	  classpath += project.jar.outputs.files.getFiles()
-	  classpath += project.sourceSets.main.compileClasspath
-	}
-	//this is needed so that the kdoc only generates for kotlin classes
-	//(default kotlinTasks sourceSet also includes java)
-	kotlinTasks {
-
-	}
-	processConfigurations = []
-	sourceDirs = files("src/main/kotlin")
-
-	externalDocumentationLink {
-	  url = new URL("https://projectreactor.io/docs/core/release/api/")
-	}
-	externalDocumentationLink {
-	  url = new URL("https://projectreactor.io/docs/test/release/api/")
-	}
-	externalDocumentationLink {
-	  url = new URL("https://www.reactive-streams.org/reactive-streams-1.0.2-javadoc/")
-	}
-  }
-
-  task kdocZip(type: Zip, dependsOn: dokka) {
-	//ends up similar to javadoc jar: reactor-test-xxx.RELEASE-kdoc.zip
-	classifier = 'kdoc'
-	from("${project.buildDir}/docs/kdoc")
-  }
-
-  artifacts {
-	archives kdocZip
-  }
-
-  jar.finalizedBy(japicmp)
-}
-
->>>>>>> 50db4dac
 assemble.dependsOn docsZip